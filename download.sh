--- conflicted
+++ resolved
@@ -3,17 +3,11 @@
 # Copyright (c) Meta Platforms, Inc. and affiliates.
 # This software may be used and distributed according to the terms of the Llama 2 Community License Agreement.
 
-<<<<<<< HEAD
 PRESIGNED_URL="${PRESIGNED_URL:-}"  # replace with presigned url from email
 MODEL_SIZE="7B,13B,30B,65B"         # edit this list with the model sizes you wish to download
 TARGET_FOLDER="${TARGET_FOLDER:-}"  # where all files should end up
-=======
-read -p "Enter the URL from email: " PRESIGNED_URL
-echo ""
-read -p "Enter the list of models to download without spaces (7B,13B,70B,7B-chat,13B-chat,70B-chat), or press Enter for all: " MODEL_SIZE
-TARGET_FOLDER="."             # where all files should end up
+
 mkdir -p ${TARGET_FOLDER}
->>>>>>> 8992dea3
 
 if [[ $MODEL_SIZE == "" ]]; then
     MODEL_SIZE="7B,13B,70B,7B-chat,13B-chat,70B-chat"
